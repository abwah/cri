/*
Copyright 2017 The Kubernetes Authors.

Licensed under the Apache License, Version 2.0 (the "License");
you may not use this file except in compliance with the License.
You may obtain a copy of the License at

    http://www.apache.org/licenses/LICENSE-2.0

Unless required by applicable law or agreed to in writing, software
distributed under the License is distributed on an "AS IS" BASIS,
WITHOUT WARRANTIES OR CONDITIONS OF ANY KIND, either express or implied.
See the License for the specific language governing permissions and
limitations under the License.
*/

package integration

import (
	"context"
	"encoding/json"
	"flag"
	"fmt"
	"os/exec"
	"strconv"
	"strings"
	"testing"
	"time"

	"github.com/containerd/containerd"
	"github.com/pkg/errors"
	"github.com/sirupsen/logrus"
	"github.com/stretchr/testify/assert"
	"github.com/stretchr/testify/require"
	"google.golang.org/grpc"
	"k8s.io/kubernetes/pkg/kubelet/apis/cri"
	runtime "k8s.io/kubernetes/pkg/kubelet/apis/cri/runtime/v1alpha2"
	"k8s.io/kubernetes/pkg/kubelet/remote"

	api "github.com/containerd/cri/pkg/api/v1"
	"github.com/containerd/cri/pkg/client"
	criconfig "github.com/containerd/cri/pkg/config"
	"github.com/containerd/cri/pkg/constants"
	"github.com/containerd/cri/pkg/server"
	"github.com/containerd/cri/pkg/util"
)

const (
	timeout            = 1 * time.Minute
	pauseImage         = "k8s.gcr.io/pause:3.1" // This is the same with default sandbox image.
	k8sNamespace       = constants.K8sContainerdNamespace
	containerdEndpoint = "/run/containerd/containerd.sock"
)

var (
	runtimeService   cri.RuntimeService
	imageService     cri.ImageManagerService
	containerdClient *containerd.Client
	criPluginClient  api.CRIPluginServiceClient
)

var criEndpoint = flag.String("cri-endpoint", "unix:///run/containerd/containerd.sock", "The endpoint of cri plugin.")
var criRoot = flag.String("cri-root", "/var/lib/containerd/io.containerd.grpc.v1.cri", "The root directory of cri plugin.")
var runtimeHandler = flag.String("runtime-handler", "", "The runtime handler to use in the test.")

func init() {
	flag.Parse()
	if err := ConnectDaemons(); err != nil {
		logrus.WithError(err).Fatalf("Failed to connect daemons")
	}
}

// ConnectDaemons connect cri plugin and containerd, and initialize the clients.
func ConnectDaemons() error {
	var err error
	runtimeService, err = remote.NewRemoteRuntimeService(*criEndpoint, timeout)
	if err != nil {
		return errors.Wrap(err, "failed to create runtime service")
	}
	imageService, err = remote.NewRemoteImageService(*criEndpoint, timeout)
	if err != nil {
		return errors.Wrap(err, "failed to create image service")
	}
	// Since CRI grpc client doesn't have `WithBlock` specified, we
	// need to check whether it is actually connected.
	// TODO(random-liu): Extend cri remote client to accept extra grpc options.
	_, err = runtimeService.ListContainers(&runtime.ContainerFilter{})
	if err != nil {
		return errors.Wrap(err, "failed to list containers")
	}
	_, err = imageService.ListImages(&runtime.ImageFilter{})
	if err != nil {
		return errors.Wrap(err, "failed to list images")
	}
	containerdClient, err = containerd.New(containerdEndpoint, containerd.WithDefaultNamespace(k8sNamespace))
	if err != nil {
		return errors.Wrap(err, "failed to connect containerd")
	}
	ctx, cancel := context.WithTimeout(context.Background(), timeout)
	defer cancel()
	criPluginClient, err = client.NewCRIPluginClient(ctx, *criEndpoint)
	if err != nil {
		return errors.Wrap(err, "failed to connect cri plugin")
	}
	return nil
}

// Opts sets specific information in pod sandbox config.
type PodSandboxOpts func(*runtime.PodSandboxConfig)

// Set host network.
func WithHostNetwork(p *runtime.PodSandboxConfig) {
	if p.Linux == nil {
		p.Linux = &runtime.LinuxPodSandboxConfig{}
	}
	if p.Linux.SecurityContext == nil {
		p.Linux.SecurityContext = &runtime.LinuxSandboxSecurityContext{}
	}
	if p.Linux.SecurityContext.NamespaceOptions == nil {
		p.Linux.SecurityContext.NamespaceOptions = &runtime.NamespaceOption{
			Network: runtime.NamespaceMode_NODE,
		}
	}
}

// Add pod log directory.
func WithPodLogDirectory(dir string) PodSandboxOpts {
	return func(p *runtime.PodSandboxConfig) {
		p.LogDirectory = dir
	}
}

// Add pod hostname.
func WithPodHostname(hostname string) PodSandboxOpts {
	return func(p *runtime.PodSandboxConfig) {
		p.Hostname = hostname
	}
}

// PodSandboxConfig generates a pod sandbox config for test.
func PodSandboxConfig(name, ns string, opts ...PodSandboxOpts) *runtime.PodSandboxConfig {
	config := &runtime.PodSandboxConfig{
		Metadata: &runtime.PodSandboxMetadata{
			Name: name,
			// Using random id as uuid is good enough for local
			// integration test.
			Uid:       util.GenerateID(),
			Namespace: Randomize(ns),
		},
		Linux: &runtime.LinuxPodSandboxConfig{},
	}
	for _, opt := range opts {
		opt(config)
	}
	return config
}

// ContainerOpts to set any specific attribute like labels,
// annotations, metadata etc
type ContainerOpts func(*runtime.ContainerConfig)

func WithTestLabels() ContainerOpts {
	return func(c *runtime.ContainerConfig) {
		c.Labels = map[string]string{"key": "value"}
	}
}

func WithTestAnnotations() ContainerOpts {
	return func(c *runtime.ContainerConfig) {
		c.Annotations = map[string]string{"a.b.c": "test"}
	}
}

// Add container resource limits.
func WithResources(r *runtime.LinuxContainerResources) ContainerOpts {
	return func(c *runtime.ContainerConfig) {
		if c.Linux == nil {
			c.Linux = &runtime.LinuxContainerConfig{}
		}
		c.Linux.Resources = r
	}
}

// Add container command.
func WithCommand(cmd string, args ...string) ContainerOpts {
	return func(c *runtime.ContainerConfig) {
		c.Command = []string{cmd}
		c.Args = args
	}
}

// Add pid namespace mode.
func WithPidNamespace(mode runtime.NamespaceMode) ContainerOpts {
	return func(c *runtime.ContainerConfig) {
		if c.Linux == nil {
			c.Linux = &runtime.LinuxContainerConfig{}
		}
		if c.Linux.SecurityContext == nil {
			c.Linux.SecurityContext = &runtime.LinuxContainerSecurityContext{}
		}
		if c.Linux.SecurityContext.NamespaceOptions == nil {
			c.Linux.SecurityContext.NamespaceOptions = &runtime.NamespaceOption{}
		}
		c.Linux.SecurityContext.NamespaceOptions.Pid = mode
	}

}

// Add container log path.
func WithLogPath(path string) ContainerOpts {
	return func(c *runtime.ContainerConfig) {
		c.LogPath = path
	}
}

// WithSupplementalGroups adds supplemental groups.
func WithSupplementalGroups(gids []int64) ContainerOpts {
	return func(c *runtime.ContainerConfig) {
		if c.Linux == nil {
			c.Linux = &runtime.LinuxContainerConfig{}
		}
		if c.Linux.SecurityContext == nil {
			c.Linux.SecurityContext = &runtime.LinuxContainerSecurityContext{}
		}
		c.Linux.SecurityContext.SupplementalGroups = gids
	}
}

// ContainerConfig creates a container config given a name and image name
// and additional container config options
func ContainerConfig(name, image string, opts ...ContainerOpts) *runtime.ContainerConfig {
	cConfig := &runtime.ContainerConfig{
		Metadata: &runtime.ContainerMetadata{
			Name: name,
		},
		Image: &runtime.ImageSpec{Image: image},
	}
	for _, opt := range opts {
		opt(cConfig)
	}
	return cConfig
}

// CheckFunc is the function used to check a condition is true/false.
type CheckFunc func() (bool, error)

// Eventually waits for f to return true, it checks every period, and
// returns error if timeout exceeds. If f returns error, Eventually
// will return the same error immediately.
func Eventually(f CheckFunc, period, timeout time.Duration) error {
	start := time.Now()
	for {
		done, err := f()
		if done {
			return nil
		}
		if err != nil {
			return err
		}
		if time.Since(start) >= timeout {
			return errors.New("timeout exceeded")
		}
		time.Sleep(period)
	}
}

// Consistently makes sure that f consistently returns true without
// error before timeout exceeds. If f returns error, Consistently
// will return the same error immediately.
func Consistently(f CheckFunc, period, timeout time.Duration) error {
	start := time.Now()
	for {
		ok, err := f()
		if !ok {
			return errors.New("get false")
		}
		if err != nil {
			return err
		}
		if time.Since(start) >= timeout {
			return nil
		}
		time.Sleep(period)
	}
}

// Randomize adds uuid after a string.
func Randomize(str string) string {
	return str + "-" + util.GenerateID()
}

// KillProcess kills the process by name. pkill is used.
func KillProcess(name string) error {
	output, err := exec.Command("pkill", "-x", fmt.Sprintf("^%s$", name)).CombinedOutput()
	if err != nil {
		return errors.Errorf("failed to kill %q - error: %v, output: %q", name, err, output)
	}
	return nil
}

// KillPid kills the process by pid. kill is used.
func KillPid(pid int) error {
	output, err := exec.Command("kill", strconv.Itoa(pid)).CombinedOutput()
	if err != nil {
		return errors.Errorf("failed to kill %d - error: %v, output: %q", pid, err, output)
	}
	return nil
}

// PidOf returns pid of a process by name.
func PidOf(name string) (int, error) {
	b, err := exec.Command("pidof", name).CombinedOutput()
	output := strings.TrimSpace(string(b))
	if err != nil {
		if len(output) != 0 {
			return 0, errors.Errorf("failed to run pidof %q - error: %v, output: %q", name, err, output)
		}
		return 0, nil
	}
	return strconv.Atoi(output)
}

<<<<<<< HEAD
// CRIConfig gets current cri config from containerd.
func CRIConfig() (*criconfig.Config, error) {
	addr, dialer, err := GetAddressAndDialer(*criEndpoint)
=======
// RawRuntimeClient returns a raw grpc runtime service client.
func RawRuntimeClient() (runtime.RuntimeServiceClient, error) {
	addr, dialer, err := kubeletutil.GetAddressAndDialer(*criEndpoint)
>>>>>>> e3126353
	if err != nil {
		return nil, errors.Wrap(err, "failed to get dialer")
	}
	ctx, cancel := context.WithTimeout(context.Background(), timeout)
	defer cancel()
	conn, err := grpc.DialContext(ctx, addr, grpc.WithInsecure(), grpc.WithDialer(dialer))
	if err != nil {
		return nil, errors.Wrap(err, "failed to connect cri endpoint")
	}
	return runtime.NewRuntimeServiceClient(conn), nil
}

// CRIConfig gets current cri config from containerd.
func CRIConfig() (*criconfig.Config, error) {
	client, err := RawRuntimeClient()
	if err != nil {
		return nil, errors.Wrap(err, "failed to get raw runtime client")
	}
	resp, err := client.Status(context.Background(), &runtime.StatusRequest{Verbose: true})
	if err != nil {
		return nil, errors.Wrap(err, "failed to get status")
	}
	config := &criconfig.Config{}
	if err := json.Unmarshal([]byte(resp.Info["config"]), config); err != nil {
		return nil, errors.Wrap(err, "failed to unmarshal config")
	}
	return config, nil
}

// SandboxInfo gets sandbox info.
func SandboxInfo(id string) (*runtime.PodSandboxStatus, *server.SandboxInfo, error) {
	client, err := RawRuntimeClient()
	if err != nil {
		return nil, nil, errors.Wrap(err, "failed to get raw runtime client")
	}
	resp, err := client.PodSandboxStatus(context.Background(), &runtime.PodSandboxStatusRequest{
		PodSandboxId: id,
		Verbose:      true,
	})
	if err != nil {
		return nil, nil, errors.Wrap(err, "failed to get sandbox status")
	}
	status := resp.GetStatus()
	var info server.SandboxInfo
	if err := json.Unmarshal([]byte(resp.GetInfo()["info"]), &info); err != nil {
		return nil, nil, errors.Wrap(err, "failed to unmarshal sandbox info")
	}
	return status, &info, nil
}

func RestartContainerd(t *testing.T) {
	require.NoError(t, KillProcess("containerd"))

	// Use assert so that the 3rd wait always runs, this makes sure
	// containerd is running before this function returns.
	assert.NoError(t, Eventually(func() (bool, error) {
		pid, err := PidOf("containerd")
		if err != nil {
			return false, err
		}
		return pid == 0, nil
	}, time.Second, 30*time.Second), "wait for containerd to be killed")

	require.NoError(t, Eventually(func() (bool, error) {
		return ConnectDaemons() == nil, nil
	}, time.Second, 30*time.Second), "wait for containerd to be restarted")
}<|MERGE_RESOLUTION|>--- conflicted
+++ resolved
@@ -36,6 +36,7 @@
 	"k8s.io/kubernetes/pkg/kubelet/apis/cri"
 	runtime "k8s.io/kubernetes/pkg/kubelet/apis/cri/runtime/v1alpha2"
 	"k8s.io/kubernetes/pkg/kubelet/remote"
+	kubeletutil "k8s.io/kubernetes/pkg/kubelet/util"
 
 	api "github.com/containerd/cri/pkg/api/v1"
 	"github.com/containerd/cri/pkg/client"
@@ -320,15 +321,9 @@
 	return strconv.Atoi(output)
 }
 
-<<<<<<< HEAD
-// CRIConfig gets current cri config from containerd.
-func CRIConfig() (*criconfig.Config, error) {
-	addr, dialer, err := GetAddressAndDialer(*criEndpoint)
-=======
 // RawRuntimeClient returns a raw grpc runtime service client.
 func RawRuntimeClient() (runtime.RuntimeServiceClient, error) {
 	addr, dialer, err := kubeletutil.GetAddressAndDialer(*criEndpoint)
->>>>>>> e3126353
 	if err != nil {
 		return nil, errors.Wrap(err, "failed to get dialer")
 	}
