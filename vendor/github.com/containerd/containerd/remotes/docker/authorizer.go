--- conflicted
+++ resolved
@@ -81,11 +81,7 @@
 			// TODO(dmcg): Store challenge, not token
 			// Move token fetching to authorize
 			return a.setTokenAuth(ctx, host, c.parameters)
-<<<<<<< HEAD
-		} else if c.scheme == basicAuth {
-=======
 		} else if c.scheme == basicAuth && a.credentials != nil {
->>>>>>> f58105a7
 			// TODO: Resolve credentials on authorize
 			username, secret, err := a.credentials(host)
 			if err != nil {
