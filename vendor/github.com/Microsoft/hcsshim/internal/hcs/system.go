package hcs

import (
	"encoding/json"
	"os"
	"strconv"
	"sync"
	"syscall"
	"time"

	"github.com/Microsoft/hcsshim/internal/interop"
	"github.com/Microsoft/hcsshim/internal/logfields"
	"github.com/Microsoft/hcsshim/internal/schema1"
	"github.com/Microsoft/hcsshim/internal/timeout"
	"github.com/sirupsen/logrus"
)

// currentContainerStarts is used to limit the number of concurrent container
// starts.
var currentContainerStarts containerStarts

type containerStarts struct {
	maxParallel int
	inProgress  int
	sync.Mutex
}

func init() {
	mpsS := os.Getenv("HCSSHIM_MAX_PARALLEL_START")
	if len(mpsS) > 0 {
		mpsI, err := strconv.Atoi(mpsS)
		if err != nil || mpsI < 0 {
			return
		}
		currentContainerStarts.maxParallel = mpsI
	}
}

type System struct {
	handleLock     sync.RWMutex
	handle         hcsSystem
	id             string
	callbackNumber uintptr

	logctx logrus.Fields
}

func newSystem(id string) *System {
	return &System{
		id: id,
		logctx: logrus.Fields{
			logfields.HCSOperation: "",
			logfields.ContainerID:  id,
		},
<<<<<<< HEAD
=======
	}
}

func (computeSystem *System) logOperationBegin(operation string) {
	computeSystem.logctx[logfields.HCSOperation] = operation
	logOperationBegin(
		computeSystem.logctx,
		"hcsshim::ComputeSystem - Begin Operation")
}

func (computeSystem *System) logOperationEnd(err error) {
	var result string
	if err == nil {
		result = "Success"
	} else {
		result = "Error"
>>>>>>> fbce5790
	}
}

func (computeSystem *System) logOperationBegin(operation string) {
	computeSystem.logctx[logfields.HCSOperation] = operation
	logOperationBegin(
		computeSystem.logctx,
		"hcsshim::ComputeSystem - Begin Operation")
}

func (computeSystem *System) logOperationEnd(err error) {
	var result string
	if err == nil {
		result = "Success"
	} else {
		result = "Error"
	}

	logOperationEnd(
		computeSystem.logctx,
		"hcsshim::ComputeSystem - End Operation - "+result,
		err)
	computeSystem.logctx[logfields.HCSOperation] = ""
}

// CreateComputeSystem creates a new compute system with the given configuration but does not start it.
func CreateComputeSystem(id string, hcsDocumentInterface interface{}) (_ *System, err error) {
	operation := "hcsshim::CreateComputeSystem"

	computeSystem := newSystem(id)
	computeSystem.logOperationBegin(operation)
	defer computeSystem.logOperationEnd(err)

	logOperationEnd(
		computeSystem.logctx,
		"hcsshim::ComputeSystem - End Operation - "+result,
		err)
	computeSystem.logctx[logfields.HCSOperation] = ""
}

// CreateComputeSystem creates a new compute system with the given configuration but does not start it.
func CreateComputeSystem(id string, hcsDocumentInterface interface{}) (_ *System, err error) {
	operation := "hcsshim::CreateComputeSystem"

	computeSystem := newSystem(id)
	computeSystem.logOperationBegin(operation)
	defer func() { computeSystem.logOperationEnd(err) }()

	hcsDocumentB, err := json.Marshal(hcsDocumentInterface)
	if err != nil {
		return nil, err
	}

	hcsDocument := string(hcsDocumentB)

	logrus.WithFields(computeSystem.logctx).
		WithField(logfields.JSON, hcsDocument).
		Debug("HCS ComputeSystem Document")

	var (
		resultp     *uint16
		identity    syscall.Handle
		createError error
	)
<<<<<<< HEAD
	completed := false
	go syscallWatcher(computeSystem.logctx, &completed)
	createError := hcsCreateComputeSystem(id, hcsDocument, identity, &computeSystem.handle, &resultp)
	completed = true
=======
	syscallWatcher(computeSystem.logctx, func() {
		createError = hcsCreateComputeSystem(id, hcsDocument, identity, &computeSystem.handle, &resultp)
	})
>>>>>>> fbce5790

	if createError == nil || IsPending(createError) {
		if err = computeSystem.registerCallback(); err != nil {
			// Terminate the compute system if it still exists. We're okay to
			// ignore a failure here.
			computeSystem.Terminate()
			return nil, makeSystemError(computeSystem, operation, "", err, nil)
		}
	}

	events, err := processAsyncHcsResult(createError, resultp, computeSystem.callbackNumber, hcsNotificationSystemCreateCompleted, &timeout.SystemCreate)
	if err != nil {
		if err == ErrTimeout {
			// Terminate the compute system if it still exists. We're okay to
			// ignore a failure here.
			computeSystem.Terminate()
		}
		return nil, makeSystemError(computeSystem, operation, hcsDocument, err, events)
	}

	return computeSystem, nil
}

// OpenComputeSystem opens an existing compute system by ID.
func OpenComputeSystem(id string) (_ *System, err error) {
	operation := "hcsshim::OpenComputeSystem"

	computeSystem := newSystem(id)
	computeSystem.logOperationBegin(operation)
<<<<<<< HEAD
	defer computeSystem.logOperationEnd(err)
=======
	defer func() {
		if IsNotExist(err) {
			computeSystem.logOperationEnd(nil)
		} else {
			computeSystem.logOperationEnd(err)
		}
	}()
>>>>>>> fbce5790

	var (
		handle  hcsSystem
		resultp *uint16
	)
	err = hcsOpenComputeSystem(id, &handle, &resultp)
	events := processHcsResult(resultp)
	if err != nil {
		return nil, makeSystemError(computeSystem, operation, "", err, events)
	}

	computeSystem.handle = handle

	if err = computeSystem.registerCallback(); err != nil {
		return nil, makeSystemError(computeSystem, operation, "", err, nil)
	}

	return computeSystem, nil
}

// GetComputeSystems gets a list of the compute systems on the system that match the query
func GetComputeSystems(q schema1.ComputeSystemQuery) (_ []schema1.ContainerProperties, err error) {
	operation := "hcsshim::GetComputeSystems"
	fields := logrus.Fields{
		logfields.HCSOperation: operation,
	}
	logOperationBegin(
		fields,
		"hcsshim::ComputeSystem - Begin Operation")

	defer func() {
		var result string
		if err == nil {
			result = "Success"
		} else {
			result = "Error"
		}

		logOperationEnd(
			fields,
			"hcsshim::ComputeSystem - End Operation - "+result,
			err)
	}()

	queryb, err := json.Marshal(q)
	if err != nil {
		return nil, err
	}

	query := string(queryb)

	logrus.WithFields(fields).
		WithField(logfields.JSON, query).
		Debug("HCS ComputeSystem Query")

	var (
		resultp         *uint16
		computeSystemsp *uint16
	)
<<<<<<< HEAD
	completed := false
	go syscallWatcher(fields, &completed)
	err = hcsEnumerateComputeSystems(query, &computeSystemsp, &resultp)
	completed = true
=======

	syscallWatcher(fields, func() {
		err = hcsEnumerateComputeSystems(query, &computeSystemsp, &resultp)
	})
>>>>>>> fbce5790
	events := processHcsResult(resultp)
	if err != nil {
		return nil, &HcsError{Op: operation, Err: err, Events: events}
	}

	if computeSystemsp == nil {
		return nil, ErrUnexpectedValue
	}
	computeSystemsRaw := interop.ConvertAndFreeCoTaskMemBytes(computeSystemsp)
	computeSystems := []schema1.ContainerProperties{}
	if err = json.Unmarshal(computeSystemsRaw, &computeSystems); err != nil {
		return nil, err
	}

	return computeSystems, nil
}

// Start synchronously starts the computeSystem.
func (computeSystem *System) Start() (err error) {
	computeSystem.handleLock.RLock()
	defer computeSystem.handleLock.RUnlock()

	operation := "hcsshim::ComputeSystem::Start"
	computeSystem.logOperationBegin(operation)
<<<<<<< HEAD
	defer computeSystem.logOperationEnd(err)
=======
	defer func() { computeSystem.logOperationEnd(err) }()
>>>>>>> fbce5790

	if computeSystem.handle == 0 {
		return makeSystemError(computeSystem, "Start", "", ErrAlreadyClosed, nil)
	}

	// This is a very simple backoff-retry loop to limit the number
	// of parallel container starts if environment variable
	// HCSSHIM_MAX_PARALLEL_START is set to a positive integer.
	// It should generally only be used as a workaround to various
	// platform issues that exist between RS1 and RS4 as of Aug 2018
	if currentContainerStarts.maxParallel > 0 {
		for {
			currentContainerStarts.Lock()
			if currentContainerStarts.inProgress < currentContainerStarts.maxParallel {
				currentContainerStarts.inProgress++
				currentContainerStarts.Unlock()
				break
			}
			if currentContainerStarts.inProgress == currentContainerStarts.maxParallel {
				currentContainerStarts.Unlock()
				time.Sleep(100 * time.Millisecond)
			}
		}
		// Make sure we decrement the count when we are done.
		defer func() {
			currentContainerStarts.Lock()
			currentContainerStarts.inProgress--
			currentContainerStarts.Unlock()
		}()
	}

	var resultp *uint16
<<<<<<< HEAD
	completed := false
	go syscallWatcher(computeSystem.logctx, &completed)
	err = hcsStartComputeSystem(computeSystem.handle, "", &resultp)
	completed = true
=======
	syscallWatcher(computeSystem.logctx, func() {
		err = hcsStartComputeSystem(computeSystem.handle, "", &resultp)
	})
>>>>>>> fbce5790
	events, err := processAsyncHcsResult(err, resultp, computeSystem.callbackNumber, hcsNotificationSystemStartCompleted, &timeout.SystemStart)
	if err != nil {
		return makeSystemError(computeSystem, "Start", "", err, events)
	}

	return nil
}

// ID returns the compute system's identifier.
func (computeSystem *System) ID() string {
	return computeSystem.id
}

// Shutdown requests a compute system shutdown, if IsPending() on the error returned is true,
// it may not actually be shut down until Wait() succeeds.
func (computeSystem *System) Shutdown() (err error) {
	computeSystem.handleLock.RLock()
	defer computeSystem.handleLock.RUnlock()

	operation := "hcsshim::ComputeSystem::Shutdown"
	computeSystem.logOperationBegin(operation)
<<<<<<< HEAD
	defer computeSystem.logOperationEnd(err)
=======
	defer func() {
		if IsAlreadyStopped(err) {
			computeSystem.logOperationEnd(nil)
		} else {
			computeSystem.logOperationEnd(err)
		}
	}()
>>>>>>> fbce5790

	if computeSystem.handle == 0 {
		return makeSystemError(computeSystem, "Shutdown", "", ErrAlreadyClosed, nil)
	}

	var resultp *uint16
<<<<<<< HEAD
	completed := false
	go syscallWatcher(computeSystem.logctx, &completed)
	err = hcsShutdownComputeSystem(computeSystem.handle, "", &resultp)
	completed = true
=======
	syscallWatcher(computeSystem.logctx, func() {
		err = hcsShutdownComputeSystem(computeSystem.handle, "", &resultp)
	})
>>>>>>> fbce5790
	events := processHcsResult(resultp)
	if err != nil {
		return makeSystemError(computeSystem, "Shutdown", "", err, events)
	}

	return nil
}

// Terminate requests a compute system terminate, if IsPending() on the error returned is true,
// it may not actually be shut down until Wait() succeeds.
func (computeSystem *System) Terminate() (err error) {
	computeSystem.handleLock.RLock()
	defer computeSystem.handleLock.RUnlock()

	operation := "hcsshim::ComputeSystem::Terminate"
	computeSystem.logOperationBegin(operation)
<<<<<<< HEAD
	defer computeSystem.logOperationEnd(err)
=======
	defer func() {
		if IsPending(err) {
			computeSystem.logOperationEnd(nil)
		} else {
			computeSystem.logOperationEnd(err)
		}
	}()
>>>>>>> fbce5790

	if computeSystem.handle == 0 {
		return makeSystemError(computeSystem, "Terminate", "", ErrAlreadyClosed, nil)
	}

	var resultp *uint16
<<<<<<< HEAD
	completed := false
	go syscallWatcher(computeSystem.logctx, &completed)
	err = hcsTerminateComputeSystem(computeSystem.handle, "", &resultp)
	completed = true
=======
	syscallWatcher(computeSystem.logctx, func() {
		err = hcsTerminateComputeSystem(computeSystem.handle, "", &resultp)
	})
>>>>>>> fbce5790
	events := processHcsResult(resultp)
	if err != nil && err != ErrVmcomputeAlreadyStopped {
		return makeSystemError(computeSystem, "Terminate", "", err, events)
	}

	return nil
}

// Wait synchronously waits for the compute system to shutdown or terminate.
func (computeSystem *System) Wait() (err error) {
	operation := "hcsshim::ComputeSystem::Wait"
	computeSystem.logOperationBegin(operation)
<<<<<<< HEAD
	defer computeSystem.logOperationEnd(err)
=======
	defer func() { computeSystem.logOperationEnd(err) }()
>>>>>>> fbce5790

	err = waitForNotification(computeSystem.callbackNumber, hcsNotificationSystemExited, nil)
	if err != nil {
		return makeSystemError(computeSystem, "Wait", "", err, nil)
	}

<<<<<<< HEAD
=======
	return nil
}

// WaitExpectedError synchronously waits for the compute system to shutdown or
// terminate, and ignores the passed error if it occurs.
func (computeSystem *System) WaitExpectedError(expected error) (err error) {
	operation := "hcsshim::ComputeSystem::WaitExpectedError"
	computeSystem.logOperationBegin(operation)
	defer func() { computeSystem.logOperationEnd(err) }()

	err = waitForNotification(computeSystem.callbackNumber, hcsNotificationSystemExited, nil)
	if err != nil && err != expected {
		return makeSystemError(computeSystem, "WaitExpectedError", "", err, nil)
	}

>>>>>>> fbce5790
	return nil
}

// WaitTimeout synchronously waits for the compute system to terminate or the duration to elapse.
// If the timeout expires, IsTimeout(err) == true
func (computeSystem *System) WaitTimeout(timeout time.Duration) (err error) {
	operation := "hcsshim::ComputeSystem::WaitTimeout"
	computeSystem.logOperationBegin(operation)
<<<<<<< HEAD
	defer computeSystem.logOperationEnd(err)
=======
	defer func() { computeSystem.logOperationEnd(err) }()
>>>>>>> fbce5790

	err = waitForNotification(computeSystem.callbackNumber, hcsNotificationSystemExited, &timeout)
	if err != nil {
		return makeSystemError(computeSystem, "WaitTimeout", "", err, nil)
	}

	return nil
}

func (computeSystem *System) Properties(types ...schema1.PropertyType) (_ *schema1.ContainerProperties, err error) {
	computeSystem.handleLock.RLock()
	defer computeSystem.handleLock.RUnlock()

	operation := "hcsshim::ComputeSystem::Properties"
	computeSystem.logOperationBegin(operation)
<<<<<<< HEAD
	defer computeSystem.logOperationEnd(err)
=======
	defer func() { computeSystem.logOperationEnd(err) }()
>>>>>>> fbce5790

	queryj, err := json.Marshal(schema1.PropertyQuery{types})
	if err != nil {
		return nil, makeSystemError(computeSystem, "Properties", "", err, nil)
	}

	logrus.WithFields(computeSystem.logctx).
		WithField(logfields.JSON, queryj).
		Debug("HCS ComputeSystem Properties Query")

	var resultp, propertiesp *uint16
<<<<<<< HEAD
	completed := false
	go syscallWatcher(computeSystem.logctx, &completed)
	err = hcsGetComputeSystemProperties(computeSystem.handle, string(queryj), &propertiesp, &resultp)
	completed = true
=======
	syscallWatcher(computeSystem.logctx, func() {
		err = hcsGetComputeSystemProperties(computeSystem.handle, string(queryj), &propertiesp, &resultp)
	})
>>>>>>> fbce5790
	events := processHcsResult(resultp)
	if err != nil {
		return nil, makeSystemError(computeSystem, "Properties", "", err, events)
	}

	if propertiesp == nil {
		return nil, ErrUnexpectedValue
	}
	propertiesRaw := interop.ConvertAndFreeCoTaskMemBytes(propertiesp)
	properties := &schema1.ContainerProperties{}
	if err := json.Unmarshal(propertiesRaw, properties); err != nil {
		return nil, makeSystemError(computeSystem, "Properties", "", err, nil)
	}

	return properties, nil
}

// Pause pauses the execution of the computeSystem. This feature is not enabled in TP5.
func (computeSystem *System) Pause() (err error) {
	computeSystem.handleLock.RLock()
	defer computeSystem.handleLock.RUnlock()

	operation := "hcsshim::ComputeSystem::Pause"
	computeSystem.logOperationBegin(operation)
<<<<<<< HEAD
	defer computeSystem.logOperationEnd(err)
=======
	defer func() { computeSystem.logOperationEnd(err) }()
>>>>>>> fbce5790

	if computeSystem.handle == 0 {
		return makeSystemError(computeSystem, "Pause", "", ErrAlreadyClosed, nil)
	}

	var resultp *uint16
<<<<<<< HEAD
	completed := false
	go syscallWatcher(computeSystem.logctx, &completed)
	err = hcsPauseComputeSystem(computeSystem.handle, "", &resultp)
	completed = true
=======
	syscallWatcher(computeSystem.logctx, func() {
		err = hcsPauseComputeSystem(computeSystem.handle, "", &resultp)
	})
>>>>>>> fbce5790
	events, err := processAsyncHcsResult(err, resultp, computeSystem.callbackNumber, hcsNotificationSystemPauseCompleted, &timeout.SystemPause)
	if err != nil {
		return makeSystemError(computeSystem, "Pause", "", err, events)
	}

	return nil
}

// Resume resumes the execution of the computeSystem. This feature is not enabled in TP5.
func (computeSystem *System) Resume() (err error) {
	computeSystem.handleLock.RLock()
	defer computeSystem.handleLock.RUnlock()

	operation := "hcsshim::ComputeSystem::Resume"
	computeSystem.logOperationBegin(operation)
<<<<<<< HEAD
	defer computeSystem.logOperationEnd(err)
=======
	defer func() { computeSystem.logOperationEnd(err) }()
>>>>>>> fbce5790

	if computeSystem.handle == 0 {
		return makeSystemError(computeSystem, "Resume", "", ErrAlreadyClosed, nil)
	}

	var resultp *uint16
<<<<<<< HEAD
	completed := false
	go syscallWatcher(computeSystem.logctx, &completed)
	err = hcsResumeComputeSystem(computeSystem.handle, "", &resultp)
	completed = true
=======
	syscallWatcher(computeSystem.logctx, func() {
		err = hcsResumeComputeSystem(computeSystem.handle, "", &resultp)
	})
>>>>>>> fbce5790
	events, err := processAsyncHcsResult(err, resultp, computeSystem.callbackNumber, hcsNotificationSystemResumeCompleted, &timeout.SystemResume)
	if err != nil {
		return makeSystemError(computeSystem, "Resume", "", err, events)
	}

	return nil
}

// CreateProcess launches a new process within the computeSystem.
func (computeSystem *System) CreateProcess(c interface{}) (_ *Process, err error) {
	computeSystem.handleLock.RLock()
	defer computeSystem.handleLock.RUnlock()

	operation := "hcsshim::ComputeSystem::CreateProcess"
	computeSystem.logOperationBegin(operation)
<<<<<<< HEAD
	defer computeSystem.logOperationEnd(err)
=======
	defer func() { computeSystem.logOperationEnd(err) }()
>>>>>>> fbce5790

	var (
		processInfo   hcsProcessInformation
		processHandle hcsProcess
		resultp       *uint16
	)

	if computeSystem.handle == 0 {
		return nil, makeSystemError(computeSystem, "CreateProcess", "", ErrAlreadyClosed, nil)
	}

	configurationb, err := json.Marshal(c)
	if err != nil {
		return nil, makeSystemError(computeSystem, "CreateProcess", "", err, nil)
	}

	configuration := string(configurationb)
<<<<<<< HEAD

	logrus.WithFields(computeSystem.logctx).
		WithField(logfields.JSON, configuration).
		Debug("HCS ComputeSystem Process Document")

	completed := false
	go syscallWatcher(computeSystem.logctx, &completed)
	err = hcsCreateProcess(computeSystem.handle, configuration, &processInfo, &processHandle, &resultp)
	completed = true
=======

	logrus.WithFields(computeSystem.logctx).
		WithField(logfields.JSON, configuration).
		Debug("HCS ComputeSystem Process Document")

	syscallWatcher(computeSystem.logctx, func() {
		err = hcsCreateProcess(computeSystem.handle, configuration, &processInfo, &processHandle, &resultp)
	})
>>>>>>> fbce5790
	events := processHcsResult(resultp)
	if err != nil {
		return nil, makeSystemError(computeSystem, "CreateProcess", configuration, err, events)
	}

	logrus.WithFields(computeSystem.logctx).
		WithField(logfields.ProcessID, processInfo.ProcessId).
		Debug("HCS ComputeSystem CreateProcess PID")

	process := newProcess(processHandle, int(processInfo.ProcessId), computeSystem)
	process.cachedPipes = &cachedPipes{
		stdIn:  processInfo.StdInput,
		stdOut: processInfo.StdOutput,
		stdErr: processInfo.StdError,
	}

	if err = process.registerCallback(); err != nil {
		return nil, makeSystemError(computeSystem, "CreateProcess", "", err, nil)
	}

	return process, nil
}

// OpenProcess gets an interface to an existing process within the computeSystem.
func (computeSystem *System) OpenProcess(pid int) (_ *Process, err error) {
	computeSystem.handleLock.RLock()
	defer computeSystem.handleLock.RUnlock()

	// Add PID for the context of this operation
	computeSystem.logctx[logfields.ProcessID] = pid
	defer delete(computeSystem.logctx, logfields.ProcessID)

	operation := "hcsshim::ComputeSystem::OpenProcess"
	computeSystem.logOperationBegin(operation)
<<<<<<< HEAD
	defer computeSystem.logOperationEnd(err)
=======
	defer func() { computeSystem.logOperationEnd(err) }()
>>>>>>> fbce5790

	var (
		processHandle hcsProcess
		resultp       *uint16
	)

	if computeSystem.handle == 0 {
		return nil, makeSystemError(computeSystem, "OpenProcess", "", ErrAlreadyClosed, nil)
	}

<<<<<<< HEAD
	completed := false
	go syscallWatcher(computeSystem.logctx, &completed)
	err = hcsOpenProcess(computeSystem.handle, uint32(pid), &processHandle, &resultp)
	completed = true
=======
	syscallWatcher(computeSystem.logctx, func() {
		err = hcsOpenProcess(computeSystem.handle, uint32(pid), &processHandle, &resultp)
	})
>>>>>>> fbce5790
	events := processHcsResult(resultp)
	if err != nil {
		return nil, makeSystemError(computeSystem, "OpenProcess", "", err, events)
	}

	process := newProcess(processHandle, pid, computeSystem)
	if err = process.registerCallback(); err != nil {
		return nil, makeSystemError(computeSystem, "OpenProcess", "", err, nil)
	}

	return process, nil
}

// Close cleans up any state associated with the compute system but does not terminate or wait for it.
func (computeSystem *System) Close() (err error) {
	computeSystem.handleLock.Lock()
	defer computeSystem.handleLock.Unlock()

	operation := "hcsshim::ComputeSystem::Close"
	computeSystem.logOperationBegin(operation)
<<<<<<< HEAD
	defer computeSystem.logOperationEnd(err)
=======
	defer func() { computeSystem.logOperationEnd(err) }()
>>>>>>> fbce5790

	// Don't double free this
	if computeSystem.handle == 0 {
		return nil
	}

	if err = computeSystem.unregisterCallback(); err != nil {
		return makeSystemError(computeSystem, "Close", "", err, nil)
	}

<<<<<<< HEAD
	completed := false
	go syscallWatcher(computeSystem.logctx, &completed)
	err = hcsCloseComputeSystem(computeSystem.handle)
	completed = true
=======
	syscallWatcher(computeSystem.logctx, func() {
		err = hcsCloseComputeSystem(computeSystem.handle)
	})
>>>>>>> fbce5790
	if err != nil {
		return makeSystemError(computeSystem, "Close", "", err, nil)
	}

	computeSystem.handle = 0

	return nil
}

func (computeSystem *System) registerCallback() error {
	context := &notifcationWatcherContext{
		channels: newChannels(),
	}

	callbackMapLock.Lock()
	callbackNumber := nextCallback
	nextCallback++
	callbackMap[callbackNumber] = context
	callbackMapLock.Unlock()

	var callbackHandle hcsCallback
	err := hcsRegisterComputeSystemCallback(computeSystem.handle, notificationWatcherCallback, callbackNumber, &callbackHandle)
	if err != nil {
		return err
	}
	context.handle = callbackHandle
	computeSystem.callbackNumber = callbackNumber

	return nil
}

func (computeSystem *System) unregisterCallback() error {
	callbackNumber := computeSystem.callbackNumber

	callbackMapLock.RLock()
	context := callbackMap[callbackNumber]
	callbackMapLock.RUnlock()

	if context == nil {
		return nil
	}

	handle := context.handle

	if handle == 0 {
		return nil
	}

	// hcsUnregisterComputeSystemCallback has its own syncronization
	// to wait for all callbacks to complete. We must NOT hold the callbackMapLock.
	err := hcsUnregisterComputeSystemCallback(handle)
	if err != nil {
		return err
	}

	closeChannels(context.channels)

	callbackMapLock.Lock()
	callbackMap[callbackNumber] = nil
	callbackMapLock.Unlock()

	handle = 0

	return nil
}

// Modify the System by sending a request to HCS
func (computeSystem *System) Modify(config interface{}) (err error) {
	computeSystem.handleLock.RLock()
	defer computeSystem.handleLock.RUnlock()

	operation := "hcsshim::ComputeSystem::Modify"
	computeSystem.logOperationBegin(operation)
<<<<<<< HEAD
	defer computeSystem.logOperationEnd(err)
=======
	defer func() { computeSystem.logOperationEnd(err) }()
>>>>>>> fbce5790

	if computeSystem.handle == 0 {
		return makeSystemError(computeSystem, "Modify", "", ErrAlreadyClosed, nil)
	}

	requestJSON, err := json.Marshal(config)
	if err != nil {
		return err
	}

	requestString := string(requestJSON)

	logrus.WithFields(computeSystem.logctx).
		WithField(logfields.JSON, requestString).
		Debug("HCS ComputeSystem Modify Document")

	var resultp *uint16
<<<<<<< HEAD
	completed := false
	go syscallWatcher(computeSystem.logctx, &completed)
	err = hcsModifyComputeSystem(computeSystem.handle, requestString, &resultp)
	completed = true
=======
	syscallWatcher(computeSystem.logctx, func() {
		err = hcsModifyComputeSystem(computeSystem.handle, requestString, &resultp)
	})
>>>>>>> fbce5790
	events := processHcsResult(resultp)
	if err != nil {
		return makeSystemError(computeSystem, "Modify", requestString, err, events)
	}

	return nil
}<|MERGE_RESOLUTION|>--- conflicted
+++ resolved
@@ -52,8 +52,6 @@
 			logfields.HCSOperation: "",
 			logfields.ContainerID:  id,
 		},
-<<<<<<< HEAD
-=======
 	}
 }
 
@@ -70,23 +68,6 @@
 		result = "Success"
 	} else {
 		result = "Error"
->>>>>>> fbce5790
-	}
-}
-
-func (computeSystem *System) logOperationBegin(operation string) {
-	computeSystem.logctx[logfields.HCSOperation] = operation
-	logOperationBegin(
-		computeSystem.logctx,
-		"hcsshim::ComputeSystem - Begin Operation")
-}
-
-func (computeSystem *System) logOperationEnd(err error) {
-	var result string
-	if err == nil {
-		result = "Success"
-	} else {
-		result = "Error"
 	}
 
 	logOperationEnd(
@@ -102,21 +83,6 @@
 
 	computeSystem := newSystem(id)
 	computeSystem.logOperationBegin(operation)
-	defer computeSystem.logOperationEnd(err)
-
-	logOperationEnd(
-		computeSystem.logctx,
-		"hcsshim::ComputeSystem - End Operation - "+result,
-		err)
-	computeSystem.logctx[logfields.HCSOperation] = ""
-}
-
-// CreateComputeSystem creates a new compute system with the given configuration but does not start it.
-func CreateComputeSystem(id string, hcsDocumentInterface interface{}) (_ *System, err error) {
-	operation := "hcsshim::CreateComputeSystem"
-
-	computeSystem := newSystem(id)
-	computeSystem.logOperationBegin(operation)
 	defer func() { computeSystem.logOperationEnd(err) }()
 
 	hcsDocumentB, err := json.Marshal(hcsDocumentInterface)
@@ -135,16 +101,9 @@
 		identity    syscall.Handle
 		createError error
 	)
-<<<<<<< HEAD
-	completed := false
-	go syscallWatcher(computeSystem.logctx, &completed)
-	createError := hcsCreateComputeSystem(id, hcsDocument, identity, &computeSystem.handle, &resultp)
-	completed = true
-=======
 	syscallWatcher(computeSystem.logctx, func() {
 		createError = hcsCreateComputeSystem(id, hcsDocument, identity, &computeSystem.handle, &resultp)
 	})
->>>>>>> fbce5790
 
 	if createError == nil || IsPending(createError) {
 		if err = computeSystem.registerCallback(); err != nil {
@@ -174,9 +133,6 @@
 
 	computeSystem := newSystem(id)
 	computeSystem.logOperationBegin(operation)
-<<<<<<< HEAD
-	defer computeSystem.logOperationEnd(err)
-=======
 	defer func() {
 		if IsNotExist(err) {
 			computeSystem.logOperationEnd(nil)
@@ -184,7 +140,6 @@
 			computeSystem.logOperationEnd(err)
 		}
 	}()
->>>>>>> fbce5790
 
 	var (
 		handle  hcsSystem
@@ -244,17 +199,10 @@
 		resultp         *uint16
 		computeSystemsp *uint16
 	)
-<<<<<<< HEAD
-	completed := false
-	go syscallWatcher(fields, &completed)
-	err = hcsEnumerateComputeSystems(query, &computeSystemsp, &resultp)
-	completed = true
-=======
 
 	syscallWatcher(fields, func() {
 		err = hcsEnumerateComputeSystems(query, &computeSystemsp, &resultp)
 	})
->>>>>>> fbce5790
 	events := processHcsResult(resultp)
 	if err != nil {
 		return nil, &HcsError{Op: operation, Err: err, Events: events}
@@ -279,11 +227,7 @@
 
 	operation := "hcsshim::ComputeSystem::Start"
 	computeSystem.logOperationBegin(operation)
-<<<<<<< HEAD
-	defer computeSystem.logOperationEnd(err)
-=======
-	defer func() { computeSystem.logOperationEnd(err) }()
->>>>>>> fbce5790
+	defer func() { computeSystem.logOperationEnd(err) }()
 
 	if computeSystem.handle == 0 {
 		return makeSystemError(computeSystem, "Start", "", ErrAlreadyClosed, nil)
@@ -316,16 +260,9 @@
 	}
 
 	var resultp *uint16
-<<<<<<< HEAD
-	completed := false
-	go syscallWatcher(computeSystem.logctx, &completed)
-	err = hcsStartComputeSystem(computeSystem.handle, "", &resultp)
-	completed = true
-=======
 	syscallWatcher(computeSystem.logctx, func() {
 		err = hcsStartComputeSystem(computeSystem.handle, "", &resultp)
 	})
->>>>>>> fbce5790
 	events, err := processAsyncHcsResult(err, resultp, computeSystem.callbackNumber, hcsNotificationSystemStartCompleted, &timeout.SystemStart)
 	if err != nil {
 		return makeSystemError(computeSystem, "Start", "", err, events)
@@ -347,9 +284,6 @@
 
 	operation := "hcsshim::ComputeSystem::Shutdown"
 	computeSystem.logOperationBegin(operation)
-<<<<<<< HEAD
-	defer computeSystem.logOperationEnd(err)
-=======
 	defer func() {
 		if IsAlreadyStopped(err) {
 			computeSystem.logOperationEnd(nil)
@@ -357,23 +291,15 @@
 			computeSystem.logOperationEnd(err)
 		}
 	}()
->>>>>>> fbce5790
 
 	if computeSystem.handle == 0 {
 		return makeSystemError(computeSystem, "Shutdown", "", ErrAlreadyClosed, nil)
 	}
 
 	var resultp *uint16
-<<<<<<< HEAD
-	completed := false
-	go syscallWatcher(computeSystem.logctx, &completed)
-	err = hcsShutdownComputeSystem(computeSystem.handle, "", &resultp)
-	completed = true
-=======
 	syscallWatcher(computeSystem.logctx, func() {
 		err = hcsShutdownComputeSystem(computeSystem.handle, "", &resultp)
 	})
->>>>>>> fbce5790
 	events := processHcsResult(resultp)
 	if err != nil {
 		return makeSystemError(computeSystem, "Shutdown", "", err, events)
@@ -390,9 +316,6 @@
 
 	operation := "hcsshim::ComputeSystem::Terminate"
 	computeSystem.logOperationBegin(operation)
-<<<<<<< HEAD
-	defer computeSystem.logOperationEnd(err)
-=======
 	defer func() {
 		if IsPending(err) {
 			computeSystem.logOperationEnd(nil)
@@ -400,23 +323,15 @@
 			computeSystem.logOperationEnd(err)
 		}
 	}()
->>>>>>> fbce5790
 
 	if computeSystem.handle == 0 {
 		return makeSystemError(computeSystem, "Terminate", "", ErrAlreadyClosed, nil)
 	}
 
 	var resultp *uint16
-<<<<<<< HEAD
-	completed := false
-	go syscallWatcher(computeSystem.logctx, &completed)
-	err = hcsTerminateComputeSystem(computeSystem.handle, "", &resultp)
-	completed = true
-=======
 	syscallWatcher(computeSystem.logctx, func() {
 		err = hcsTerminateComputeSystem(computeSystem.handle, "", &resultp)
 	})
->>>>>>> fbce5790
 	events := processHcsResult(resultp)
 	if err != nil && err != ErrVmcomputeAlreadyStopped {
 		return makeSystemError(computeSystem, "Terminate", "", err, events)
@@ -429,19 +344,13 @@
 func (computeSystem *System) Wait() (err error) {
 	operation := "hcsshim::ComputeSystem::Wait"
 	computeSystem.logOperationBegin(operation)
-<<<<<<< HEAD
-	defer computeSystem.logOperationEnd(err)
-=======
-	defer func() { computeSystem.logOperationEnd(err) }()
->>>>>>> fbce5790
+	defer func() { computeSystem.logOperationEnd(err) }()
 
 	err = waitForNotification(computeSystem.callbackNumber, hcsNotificationSystemExited, nil)
 	if err != nil {
 		return makeSystemError(computeSystem, "Wait", "", err, nil)
 	}
 
-<<<<<<< HEAD
-=======
 	return nil
 }
 
@@ -457,7 +366,6 @@
 		return makeSystemError(computeSystem, "WaitExpectedError", "", err, nil)
 	}
 
->>>>>>> fbce5790
 	return nil
 }
 
@@ -466,11 +374,7 @@
 func (computeSystem *System) WaitTimeout(timeout time.Duration) (err error) {
 	operation := "hcsshim::ComputeSystem::WaitTimeout"
 	computeSystem.logOperationBegin(operation)
-<<<<<<< HEAD
-	defer computeSystem.logOperationEnd(err)
-=======
-	defer func() { computeSystem.logOperationEnd(err) }()
->>>>>>> fbce5790
+	defer func() { computeSystem.logOperationEnd(err) }()
 
 	err = waitForNotification(computeSystem.callbackNumber, hcsNotificationSystemExited, &timeout)
 	if err != nil {
@@ -486,11 +390,7 @@
 
 	operation := "hcsshim::ComputeSystem::Properties"
 	computeSystem.logOperationBegin(operation)
-<<<<<<< HEAD
-	defer computeSystem.logOperationEnd(err)
-=======
-	defer func() { computeSystem.logOperationEnd(err) }()
->>>>>>> fbce5790
+	defer func() { computeSystem.logOperationEnd(err) }()
 
 	queryj, err := json.Marshal(schema1.PropertyQuery{types})
 	if err != nil {
@@ -502,16 +402,9 @@
 		Debug("HCS ComputeSystem Properties Query")
 
 	var resultp, propertiesp *uint16
-<<<<<<< HEAD
-	completed := false
-	go syscallWatcher(computeSystem.logctx, &completed)
-	err = hcsGetComputeSystemProperties(computeSystem.handle, string(queryj), &propertiesp, &resultp)
-	completed = true
-=======
 	syscallWatcher(computeSystem.logctx, func() {
 		err = hcsGetComputeSystemProperties(computeSystem.handle, string(queryj), &propertiesp, &resultp)
 	})
->>>>>>> fbce5790
 	events := processHcsResult(resultp)
 	if err != nil {
 		return nil, makeSystemError(computeSystem, "Properties", "", err, events)
@@ -536,27 +429,16 @@
 
 	operation := "hcsshim::ComputeSystem::Pause"
 	computeSystem.logOperationBegin(operation)
-<<<<<<< HEAD
-	defer computeSystem.logOperationEnd(err)
-=======
-	defer func() { computeSystem.logOperationEnd(err) }()
->>>>>>> fbce5790
+	defer func() { computeSystem.logOperationEnd(err) }()
 
 	if computeSystem.handle == 0 {
 		return makeSystemError(computeSystem, "Pause", "", ErrAlreadyClosed, nil)
 	}
 
 	var resultp *uint16
-<<<<<<< HEAD
-	completed := false
-	go syscallWatcher(computeSystem.logctx, &completed)
-	err = hcsPauseComputeSystem(computeSystem.handle, "", &resultp)
-	completed = true
-=======
 	syscallWatcher(computeSystem.logctx, func() {
 		err = hcsPauseComputeSystem(computeSystem.handle, "", &resultp)
 	})
->>>>>>> fbce5790
 	events, err := processAsyncHcsResult(err, resultp, computeSystem.callbackNumber, hcsNotificationSystemPauseCompleted, &timeout.SystemPause)
 	if err != nil {
 		return makeSystemError(computeSystem, "Pause", "", err, events)
@@ -572,27 +454,16 @@
 
 	operation := "hcsshim::ComputeSystem::Resume"
 	computeSystem.logOperationBegin(operation)
-<<<<<<< HEAD
-	defer computeSystem.logOperationEnd(err)
-=======
-	defer func() { computeSystem.logOperationEnd(err) }()
->>>>>>> fbce5790
+	defer func() { computeSystem.logOperationEnd(err) }()
 
 	if computeSystem.handle == 0 {
 		return makeSystemError(computeSystem, "Resume", "", ErrAlreadyClosed, nil)
 	}
 
 	var resultp *uint16
-<<<<<<< HEAD
-	completed := false
-	go syscallWatcher(computeSystem.logctx, &completed)
-	err = hcsResumeComputeSystem(computeSystem.handle, "", &resultp)
-	completed = true
-=======
 	syscallWatcher(computeSystem.logctx, func() {
 		err = hcsResumeComputeSystem(computeSystem.handle, "", &resultp)
 	})
->>>>>>> fbce5790
 	events, err := processAsyncHcsResult(err, resultp, computeSystem.callbackNumber, hcsNotificationSystemResumeCompleted, &timeout.SystemResume)
 	if err != nil {
 		return makeSystemError(computeSystem, "Resume", "", err, events)
@@ -608,11 +479,7 @@
 
 	operation := "hcsshim::ComputeSystem::CreateProcess"
 	computeSystem.logOperationBegin(operation)
-<<<<<<< HEAD
-	defer computeSystem.logOperationEnd(err)
-=======
-	defer func() { computeSystem.logOperationEnd(err) }()
->>>>>>> fbce5790
+	defer func() { computeSystem.logOperationEnd(err) }()
 
 	var (
 		processInfo   hcsProcessInformation
@@ -630,26 +497,14 @@
 	}
 
 	configuration := string(configurationb)
-<<<<<<< HEAD
 
 	logrus.WithFields(computeSystem.logctx).
 		WithField(logfields.JSON, configuration).
 		Debug("HCS ComputeSystem Process Document")
 
-	completed := false
-	go syscallWatcher(computeSystem.logctx, &completed)
-	err = hcsCreateProcess(computeSystem.handle, configuration, &processInfo, &processHandle, &resultp)
-	completed = true
-=======
-
-	logrus.WithFields(computeSystem.logctx).
-		WithField(logfields.JSON, configuration).
-		Debug("HCS ComputeSystem Process Document")
-
 	syscallWatcher(computeSystem.logctx, func() {
 		err = hcsCreateProcess(computeSystem.handle, configuration, &processInfo, &processHandle, &resultp)
 	})
->>>>>>> fbce5790
 	events := processHcsResult(resultp)
 	if err != nil {
 		return nil, makeSystemError(computeSystem, "CreateProcess", configuration, err, events)
@@ -684,11 +539,7 @@
 
 	operation := "hcsshim::ComputeSystem::OpenProcess"
 	computeSystem.logOperationBegin(operation)
-<<<<<<< HEAD
-	defer computeSystem.logOperationEnd(err)
-=======
-	defer func() { computeSystem.logOperationEnd(err) }()
->>>>>>> fbce5790
+	defer func() { computeSystem.logOperationEnd(err) }()
 
 	var (
 		processHandle hcsProcess
@@ -699,16 +550,9 @@
 		return nil, makeSystemError(computeSystem, "OpenProcess", "", ErrAlreadyClosed, nil)
 	}
 
-<<<<<<< HEAD
-	completed := false
-	go syscallWatcher(computeSystem.logctx, &completed)
-	err = hcsOpenProcess(computeSystem.handle, uint32(pid), &processHandle, &resultp)
-	completed = true
-=======
 	syscallWatcher(computeSystem.logctx, func() {
 		err = hcsOpenProcess(computeSystem.handle, uint32(pid), &processHandle, &resultp)
 	})
->>>>>>> fbce5790
 	events := processHcsResult(resultp)
 	if err != nil {
 		return nil, makeSystemError(computeSystem, "OpenProcess", "", err, events)
@@ -729,11 +573,7 @@
 
 	operation := "hcsshim::ComputeSystem::Close"
 	computeSystem.logOperationBegin(operation)
-<<<<<<< HEAD
-	defer computeSystem.logOperationEnd(err)
-=======
-	defer func() { computeSystem.logOperationEnd(err) }()
->>>>>>> fbce5790
+	defer func() { computeSystem.logOperationEnd(err) }()
 
 	// Don't double free this
 	if computeSystem.handle == 0 {
@@ -744,16 +584,9 @@
 		return makeSystemError(computeSystem, "Close", "", err, nil)
 	}
 
-<<<<<<< HEAD
-	completed := false
-	go syscallWatcher(computeSystem.logctx, &completed)
-	err = hcsCloseComputeSystem(computeSystem.handle)
-	completed = true
-=======
 	syscallWatcher(computeSystem.logctx, func() {
 		err = hcsCloseComputeSystem(computeSystem.handle)
 	})
->>>>>>> fbce5790
 	if err != nil {
 		return makeSystemError(computeSystem, "Close", "", err, nil)
 	}
@@ -827,11 +660,7 @@
 
 	operation := "hcsshim::ComputeSystem::Modify"
 	computeSystem.logOperationBegin(operation)
-<<<<<<< HEAD
-	defer computeSystem.logOperationEnd(err)
-=======
-	defer func() { computeSystem.logOperationEnd(err) }()
->>>>>>> fbce5790
+	defer func() { computeSystem.logOperationEnd(err) }()
 
 	if computeSystem.handle == 0 {
 		return makeSystemError(computeSystem, "Modify", "", ErrAlreadyClosed, nil)
@@ -849,16 +678,9 @@
 		Debug("HCS ComputeSystem Modify Document")
 
 	var resultp *uint16
-<<<<<<< HEAD
-	completed := false
-	go syscallWatcher(computeSystem.logctx, &completed)
-	err = hcsModifyComputeSystem(computeSystem.handle, requestString, &resultp)
-	completed = true
-=======
 	syscallWatcher(computeSystem.logctx, func() {
 		err = hcsModifyComputeSystem(computeSystem.handle, requestString, &resultp)
 	})
->>>>>>> fbce5790
 	events := processHcsResult(resultp)
 	if err != nil {
 		return makeSystemError(computeSystem, "Modify", requestString, err, events)
